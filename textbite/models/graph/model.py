from typing import List

import torch
from torch import nn
<<<<<<< HEAD
from torch_geometric.nn import GCNConv
=======
import torch.nn.functional as F
from torch_geometric.nn import GCNConv, ResGatedGraphConv
>>>>>>> 1e59d8e9

from textbite.models.graph.create_graphs import Graph


class Block(torch.nn.Module):
    def __init__(
        self,
        width,
        dropout_prob,
    ):
        super().__init__()
        self.gcn = ResGatedGraphConv(width, width, edge_dim=3)
        self.norm = nn.LayerNorm(width)
        self.nonlin = nn.ReLU()
        self.dropout = nn.Dropout(dropout_prob)

    def forward(self, x, edge_index, edge_attr):
        x = self.gcn(x, edge_index=edge_index, edge_attr=edge_attr)
        x = self.norm(x)
        x = self.nonlin(x)
        x = self.dropout(x)

        return x


class GraphModel(torch.nn.Module):
    def __init__(
        self,
        device,
        input_size: int,
        output_size: int,
        n_layers: int = 3,
        hidden_size: int = 128,
        dropout_prob: float = 0.0,
    ):
        super().__init__()
        self.device = device

        self.input_size = input_size
        self.hidden_size = hidden_size
        self.output_size = output_size
        self.n_layers = n_layers
        self.dropout_prob = dropout_prob

        self.in_proj = torch.nn.Linear(self.input_size, self.hidden_size)
        self.blocks = nn.ModuleList()
        # for _ in range(n_layers):
        self.blocks.append(Block(self.hidden_size, dropout_prob))
        self.out_proj = torch.nn.Linear(self.hidden_size, self.output_size, bias=False)

    def forward(self, x, edge_index, edge_attr):
        x = self.in_proj(x)
        # for block in self.blocks:
        #     x = x + block(x, edge_index, edge_attr)
        for _ in range(3):
            x = self.blocks[0](x, edge_index, edge_attr)
        x = self.out_proj(x)

        return x


    @property
    def dict_for_saving(self):
        dict_for_saving = {
            "state_dict": self.state_dict(),
            "hidden_size": self.hidden_size,
            "input_size": self.input_size,
            "output_size": self.output_size,
            "n_layers": self.n_layers,
            "dropout_prob": self.dropout_prob,
        }

        return dict_for_saving


def load_gcn(fn, device):
    model_checkpoint = torch.load(fn, map_location=device)
    model = GraphModel(
        device=device,
        hidden_size=model_checkpoint["hidden_size"],
        input_size=model_checkpoint["input_size"],
        output_size=model_checkpoint["output_size"],
        n_layers=model_checkpoint["n_layers"],
        dropout_prob=model_checkpoint["dropout_prob"],
    )
    model.load_state_dict(model_checkpoint["state_dict"])
    model.to(device)

    return model


def get_similarities(node_features, edge_indices):
    lhs_nodes = torch.index_select(input=node_features, dim=0, index=edge_indices[0, :])
    rhs_nodes = torch.index_select(input=node_features, dim=0, index=edge_indices[1, :])
    fea_dim = lhs_nodes.shape[1]
    similarities = torch.sum(lhs_nodes * rhs_nodes / fea_dim, dim=1)

    return similarities


class NodeNormalizer:
    def __init__(self, graphs: List[Graph]):
        stats_1 = torch.zeros_like(graphs[0].node_features[0])
        stats_2 = torch.zeros_like(graphs[0].node_features[0])
        nb_nodes = 0

        for g in graphs:
            stats_1 += g.node_features.sum(axis=0)
            stats_2 += g.node_features.pow(2).sum(axis=0)
            nb_nodes += g.node_features.shape[0]

        self.mu = stats_1 / nb_nodes
        self.std = (stats_2 / nb_nodes - self.mu ** 2) ** 0.5

    def normalize_graphs(self, graphs: List[Graph]) -> None:
        for g in graphs:
            g.node_features = (g.node_features - self.mu) / self.std<|MERGE_RESOLUTION|>--- conflicted
+++ resolved
@@ -2,12 +2,7 @@
 
 import torch
 from torch import nn
-<<<<<<< HEAD
-from torch_geometric.nn import GCNConv
-=======
-import torch.nn.functional as F
 from torch_geometric.nn import GCNConv, ResGatedGraphConv
->>>>>>> 1e59d8e9
 
 from textbite.models.graph.create_graphs import Graph
 
@@ -68,7 +63,6 @@
 
         return x
 
-
     @property
     def dict_for_saving(self):
         dict_for_saving = {
